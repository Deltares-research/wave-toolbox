import numpy as np
import deltares_wave_toolbox.cores.core_engine as core_engine


def sort_wave_params(hWave=None, tWave=None):
    """
    SORT_WAVE_PARAMS  Sorts the wave height and wave period
    (WAVELAB: sortwaveparams)

    This functions sorts the wave heights and wave periods in arrays
    hWave and tWave, and stores them in arrays hWaveSorted and tWaveSorted.
    The sorting is done such that in hWaveSorted the wave heights of hWave
    are sorted in descending order. This same sorting is applied to
    tWave, with the result in tWaveSorted. This means that hWaveSorted(i) and
    hWaveSorted(i) correspond to the wave height and wave period of the
    same wave.

    Subject: time domain analysis of waves


    Parameters
    ----------
    hWave    : array double (1D)
             1D array containing the wave heights of the individual waves
    tWave    : array double (1D)
             1D array containing the periods of the individual waves

    Returns
    -------
    hWaveSorted : array double (1D)
                1D array containing wave heights, sorted in descending
                order
    tWaveSorted : array double (1D)
                1D array containing wave periods, using the same sorting
                (re-arranging) as applied to hWave
    Note:
         * all input and output arrays have the same size
    Syntax:
          [hWaveSorted,tWaveSorted] = sort_wave_params(hWave,tWave)


    Example:
    >>> import numpy as np
    >>> hWave = np.asrange([2,4,3])
    >>> tWave = np.asrange([6,7,8])
    >>> # Then we get:
    >>> [hWaveSorted, tWaveSorted] = sort_wave_params(hWave,tWave)
    >>> #hWaveSorted = np.asrange([4,3,2])
    >>> #tWaveSorted = np.asrange([7,8,6])  (and not: tWaveSorted = [8 7 6])

    See also determineparamsindividualwaves, highestwavesparams

    """

    # --- ensure input is of type ndarray
    hWave = core_engine.convert_to_array_type(hWave)
    tWave = core_engine.convert_to_array_type(tWave)

    # Check on input arguments
    # --- Check whether the size of the input arguments is identical
    is1d_array = core_engine.is1darray(hWave)
    if not is1d_array:
        raise ValueError("sort_wave_params: Input error, Input arrays hWave is not 1D")

    is1d_array = core_engine.is1darray(tWave)
    if not is1d_array:
        raise ValueError("sort_wave_params: Input error, Input array tWave is not 1D")

    # --- Check whether number of elements in input arguments is identical
    isequal_length = len(hWave) == len(tWave)
    if not isequal_length:
        raise ValueError(
            "WaveLab:InputError", "Input arrays hWave and tWave have different length"
        )

    # --- Number of waves
    nWave = len(hWave)

    # --- If there are no waves, return to calling function
    hWaveSorted = []
    tWaveSorted = []
    if nWave < 1:
        return hWaveSorted, tWaveSorted

    # Computational core
    # --- Sort the wave height in descending order
    iSorted = np.argsort(hWave)[
        ::-1
    ]  # term [::-1] reverses the array, meaning descending order.
    hWaveSorted = hWave[iSorted]
    # --- Sort the wave periods
    tWaveSorted = tWave[iSorted]
    #
    return hWaveSorted, tWaveSorted


def determine_zero_crossing(t=None, x=None, typeCross="down"):
    """
    DETERMINEZEROCROSSING  Determines zero-crossings (number and positions) of signal.
    This function determines the zero-crossings of a given time signal x =
    x(t). Here, t stands for time, and x for a given signal (for example,
    time series of measured surface elevation). The type of zero-crossing
    can be either up-crossing or down-crossing.
    (WAVELAB: sortwaveparams)

    Subject: time domain analysis of waves


    Parameters
    ----------
    t         : array double (1D)
              1D real array containing time values. The numbers in the
              array t must be increasing and uniformly spaced (uniform
              time step)
    x         : array double (1D)
              1D real array containing signal values, i.e. the time
              series of the signal. The value x(i) must be the signal
              value at time t(i)
    typeCross : string
              character indicating which type of zero-crossings is
              requested.
              There are two options:
                * typeCross = 'up', for up-crossings
                * typeCross = 'down', for down-crossings


    Returns
    -------
    nWave     : array double (1D)
              integer indicating the number of waves in the signal, where
              one wave corresponds to two successive zero-crossings. Wave
              i start at time tCross(i), and end at time tCross(i+1).
    tCross    : array double (1D)
              1D array of length (nWave+1), containing the time of all
              zero-crossings. The time of the zero-crossings is
              determined by linear interpolation.
              Note that in case of no zero-crossing, the array tCross is
              empty.
              Note that in case of one zero-crossing, the number of waves
              is zero

    Syntax:
         [nWave,tCross] = determine_zero_crossing(t,x,typeCross)


    Example:
    >>>
    >>>   [numberOfWaves,timeUpCrossings] = determinezerocrossing(time,surfelev,'up')

    See also determineParamsIndividualWaves
    """

    # --- ensure input is of type ndarray
    t = core_engine.convert_to_array_type(t)
    x = core_engine.convert_to_array_type(x)

    # Perform checks on the input arguments
    is1d_array = core_engine.is1darray(t)
    if not is1d_array:
        raise ValueError("sort_wave_params: Input error: Input arrays t is not 1D")

    is1d_array = core_engine.is1darray(x)
    if not is1d_array:
        raise ValueError("sort_wave_params: Input error: Input arrays x is not 1D")

    # --- Check whether the length of arrays t and x the same
    isequal_length = len(t) == len(x)
    if not isequal_length:
        raise ValueError(
            "sort_wave_params: Input error: Input arrays t and x have different length"
        )

    # Computational core
    nWave = -1
    tCross = []
    dt = t[1] - t[0]
    nTime = len(t)

    # --- Loop over all time levels, to determine zero-crossings
    if typeCross.lower() == "up":
        # --- Upcrossings
        for iTime in np.arange(0, nTime - 1):
            if x[iTime] <= 0 and x[iTime + 1] > 0:
                # --- Add 1 to counter number of zero-crossings
                nWave = nWave + 1

                # --- Determine time level of zero-crossing by means of linear
                #     interpolation
                tCrossing = t[iTime] + dt * x[iTime] / (x[iTime] - x[iTime + 1])
                tCross.append(tCrossing)

    elif typeCross.lower() == "down":
        # --- Downcrossings
        for iTime in np.arange(0, nTime - 1):
            if x[iTime] >= 0 and x[iTime + 1] < 0:
                # --- Add 1 to counter number of zero-crossings
                nWave = nWave + 1

                # --- Determine time level of zero-crossing by means of linear
                #     interpolation
                tCrossing = t[iTime] + dt * x[iTime] / (x[iTime] - x[iTime + 1])
                tCross.append(tCrossing)
    else:
        raise ValueError(
            "sort_wave_params: Input error: Wrong input argument for typeCross "
        )

    # --- If no zero-crossings are found, put number of waves to zero (the
    #     value -1 may be considered inappropriate)
    if nWave == -1:
        nWave = 0

    return nWave, tCross


def highest_waves_params(
    hWaveSorted=None, tWaveSorted=None, fracP=None
) -> list[float] | list[float]:
    """
    HIGHEST_WAVES_PARAMS  Computes wave parameters of selection largest waves
    (WAVELAB: highestwavesparams)

    This function computes the wave height hFracP and wave period tFracP by
    taking the average of the fraction fracP of the highest waves. When
    fracP = 1/3, then hFracP is equal to the significant wave height and
    tFracP is equal to the significant wave period.

    Subject: time domain analysis of waves



    Parameters
    ----------
    hWaveSorted : array double (1D)
                1D array containing wave heights, sorted in descending
                order
    tWaveSorted : array double (1D)
                1D array containing wave periods, using the same sorting
                (re-arranging) as applied to hWave
    fracP       : double
                fraction. Should be between 0 and 1

    Returns
    -------
    hFracP     : double
               average of the wave heights of the highest fracP waves
    tFracP     : double
               average of the wave periods of the highest fracP waves

    Syntax:
         [hFracP,tFracP] = highest_waves_params(hWaveSorted,tWaveSorted,fracP)

    Example:
    >>> import numpy as np
    >>> hWaveSorted = [7.1, 6.0, 5.8, 4.4, 3.1, 2.2, 1.4]
    >>> tWaveSorted = [5.1, 3.2, 3.7, 0.0, 2.0, 3.0, 1.1]
    >>> [Hsig,Tsig] = highest_waves_params(hWaveSorted,tWaveSorted,1/3)

    See also determine_params_individual_waves, sort_wave_params,
             exceedance_wave_height

    """

    # --- ensure input is of type ndarray
    hWaveSorted = core_engine.convert_to_array_type(hWaveSorted)
    tWaveSorted = core_engine.convert_to_array_type(tWaveSorted)

    # Perform checks on the input arguments
    is1d_array = core_engine.is1darray(hWaveSorted)
    if not is1d_array:
        raise ValueError(
            "highest_waves_params: Input error: Input arrays hWaveSorted is not 1D"
        )

    is1d_array = core_engine.is1darray(tWaveSorted)
    if not is1d_array:
        raise ValueError(
            "highest_waves_params: Input error: Input arrays tWaveSorted is not 1D"
        )

    # --- Check whether the length of arrays t and x the same
    isequal_length = len(tWaveSorted) == len(hWaveSorted)
    if not isequal_length:
        raise ValueError(
            "highest_waves_params: Input error: Input arrays tWaveSorted and hWaveSorted have different length"
        )

    # --- Input parameter fracP should be between 0 and 1
    if fracP < 0 or fracP > 1:
        raise ValueError(
            "highest_waves_params: Input error: Input parameter fracP should be between 0 and 1 "
        )

    # --- If there are no waves, return to calling function
    hFracP = None
    tFracP = None

    # --- Number of waves
    nWave = len(hWaveSorted)
    if nWave < 1:
        return [hFracP, tFracP]

    # --- Check whether hWaveSorted is indeed sorted
    issorted = (hWaveSorted == np.sort(hWaveSorted)[::-1]).all()
    if not issorted:
        raise ValueError(
            "highest_waves_params: Input error:Input array hWaveSorted is not correctly sorted "
        )

    # Computational core
    # --- Number of waves in the fraction that is to be considered
    nWaveP = int(np.floor(nWave * fracP))
    if nWaveP > 0:
        hFracP = determine_mean(hWaveSorted[0:nWaveP])
        tFracP = determine_mean(tWaveSorted[0:nWaveP])

    return hFracP, tFracP


def exceedance_wave_height(hWaveSorted=None, excPerc=None) -> float:
    """
    EXCEEDANCEWAVEHEIGHT  Computes wave height with given exceedance probability
    (WAVELAB:exceedancewaveheight)

    This function computes the wave height hExcPerc with given exceedance
    probability percentage excPerc.

    Subject: time domain analysis of waves


    Parameters
    ----------
    hWaveSorted : array double (1D)
                1D array containing wave heights, sorted in descending
                order
    excPerc     :
                exceedance probability percentage. excPerc = 2 means an
                exceedance percentage of 2%. The value of excPerc should
                not exceed 100, or be smaller than 0

    Returns
    -------
    hExcPerc  : double
               wave height with given exceedance probability


    Syntax:
          [hExcPerc] = exceedance_wave_height(hWaveSorted,excPerc)


    Example:
    >>> import numpy as np
    >>> hWaveSorted = [7.1, 6.0, 5.8, 4.4, 3.1, 2.2, 1.4]
    >>> [hExcPerc_33perc] = exceedance_wave_height(hWaveSorted,33)

    See also determine_params_individual_waves, sort_wave_params,
    highest_waves_params

    """

    hWaveSorted = core_engine.convert_to_array_type(hWaveSorted)

    # Perform checks on the input arguments
    is1d_array = core_engine.is1darray(hWaveSorted)
    if not is1d_array:
        raise ValueError(
            "exceedance_wave_height: Input error: Input arrays hWaveSorted is not 1D"
        )

    # Check on input arguments
    # --- Input parameter excPerc should not exceed 100 (100%) or be smaller than 0
    isvalid_range = excPerc > 100 or excPerc < 0
    if isvalid_range:
        raise ValueError(
            "exceedance_wave_height: Input error: Input parameter excPerc should be between 0 and 100 "
        )

    # --- If there are no waves, return to calling function
    hExcPerc = None
    # --- Number of waves
    nWave = len(hWaveSorted)
    if nWave < 1:
        return hExcPerc

    # --- Check whether hWaveSorted is indeed sorted
    issorted = (hWaveSorted == np.sort(hWaveSorted)[::-1]).all()
    if not issorted:
        raise ValueError(
            "exceedance_wave_height: Input error:Input array hWaveSorted is not correctly sorted "
        )

    # Computational core
    # --- Index of the wave corresponding to the given exceedance probability percentage
    iWaveP = int(np.floor(nWave * excPerc / 100.0)) - 1

    # --- Compute wave height with exceedance probability
    if not (iWaveP < 0):
        hExcPerc = float(hWaveSorted[iWaveP])

    return hExcPerc


<<<<<<< HEAD
# ? Why oh why do we need to implement this ourselves???
def determine_mean(qWave=None):
=======
def determine_mean(qWave=None) -> float | Any:
>>>>>>> ab150960
    """
    DETERMINE_MEAN  Determines mean of quantity
    (WAVELAB: determinemean)

    This function determines the mean of a quantity, for example the mean
    wave height or the mean wave period. With qWave
    an array [q_1,...,q_nWave], with q_i pertaining to wave i and
    nWave the number of waves, the mean is given by:
       qMean = sum q_i / nWave
    where the sum is over all wave heights.

    Subject: time domain analysis of waves

    Parameters
    ----------
    qWave    : array double (1D)
             1D array containing parameters of individual waves, for example
             wave height or wave period

    Returns
    -------
    qMean    : doiuble
             mean of qWave

    Syntax:
          qMean = determine_mean( qWave )


    Example:
    >>> import numpy as np
    >>>  hWave = [1.0, 1.2, 0.8, 1.1]  # Wave heights of individual waves
    >>>  tWave = [2.3, 2.1, 1.8, 2.0]   # Wave periods of individual waves
    >>>  hMean   = determine_mean( hWave )
    >>>  tMean   = determine_mean( tWave )

    See also determine_params_individualwaves, determine_hrms

    """
    # --- ensure input is of type ndarray
    qWave = core_engine.convert_to_array_type(qWave)

    # Perform checks on the input arguments
    is1d_array = core_engine.is1darray(qWave)
    if not is1d_array:
        raise ValueError("determine_mean: Input error: Input arrays qWave is not 1D")

    # Check on input arguments
    # --- Number of waves
    nWave = len(qWave)

    # --- If there are no waves, return to calling function
    qMean = np.nan
    if nWave < 1:
        return qMean

    # Comutational core
    # --- Compute mean
    qMean = sum(qWave) / nWave

    return qMean


def determine_params_individual_waves(tCross=None, t=None, x=None):
    """
    DETERMINE_PARAMS_INDIVIDUALWAVES  Determines parameters per individual wave
    (WAVELAB: determineparamsindividualwaves)

    This function determines several wave properties (wave period, wave
    height, crest amplitude, trough amplitude, and the time at which the
    maximum crest and trough amplitudes occur) of all individual waves in a
    wave train. The wave train is given by time series x = x(t), and the
    zero-crossings occur at time levels given in tCross

    Subject: time domain analysis of waves

    Parameters
    ----------
    tCross    : array double (1D)
              1D array of length (nWave+1), containing the time of all
              zero-crossings. nWave is an integer representing the
              number of waves.
    t         : array double (1D)
              1D real array containing time values. The numbers in the
              array t must be increasing and uniformly spaced (uniform
              time step)
    x         : array double (1D)
              1D real array containing signal values, i.e. the time
              series of the signal. The value x(i) must be the signal
              value at time t(i)

    Returns
    -------
    tWave    : array double (1D)
             1D array containing the periods of the individual waves
    hWave    : array double (1D)
             1D array containing the wave heights of the individual waves
    aCrest   : array double (1D)
             1D array containing the maximum amplitudes of the crest of
             the individual waves
    aTrough  : array double (1D)
             1D array containing the maximum amplitudes of the trough of
             the individual waves
    tCrest   : array double (1D)
             1D array containing the time at which maximum crest
             amplitude of the individual waves occurs
    tTrough  : array double (1D)
             1D array containing the time at which maximum trough
             amplitude of the individual waves occurs
    Notes:
         * All these arrays have a length equal to nWave, which is the number of
           waves in the wave train
         * The values of aTrough are always smaller than zero
         * hWave = aCrest - aTrough
    Syntax:
          [hWave,tWave,aCrest,aTrough,tCrest,tTrough] =
                  determine_params_individual_waves(tCross,t,x)

    Example:
    >>> import numpy as np
    >>>

    See also determinezerocrossing

    """

    # --- ensure input is of type ndarray
    tCross = core_engine.convert_to_array_type(tCross)
    t = core_engine.convert_to_array_type(t)
    x = core_engine.convert_to_array_type(x)

    # Perform checks on input arguments
    # --- In the possible situation of no zero-crossings, the array tCross is
    #     empty. In this situation, make output variables empty arrays and
    #     return
    tWave = []
    hWave = []
    aCrest = []
    aTrough = []
    tCrest = []
    tTrough = []
    if core_engine.isempty(tCross):
        return hWave, tWave, aCrest, aTrough, tCrest, tTrough

    # Perform checks on the input arguments
    is1d_array = core_engine.is1darray(tCross)
    if not is1d_array:
        raise ValueError(
            "determine_params_individual_waves: Input error: Input arrays tCross is not 1D"
        )

    is1d_array = core_engine.is1darray(t)
    if not is1d_array:
        raise ValueError(
            "determine_params_individual_waves: Input error: Input arrays t is not 1D"
        )

    is1d_array = core_engine.is1darray(x)
    if not is1d_array:
        raise ValueError(
            "determine_params_individual_waves: Input error: Input arrays x is not 1D"
        )

    # --- Check whether the length of arrays t and x the same
    isequal_length = len(t) == len(x)
    if not isequal_length:
        raise ValueError(
            "determine_params_individual_waves: Length of input arrays t and x not identical "
        )

    # Computational core
    # --- Determine number of waves
    nWave = len(tCross) - 1

    # --- Initialize output arrays (could have used append also, without initializing array)
    tWave = np.zeros((1, nWave), dtype=float)[0]
    hWave = np.zeros((1, nWave), dtype=float)[0]
    aCrest = np.zeros((1, nWave), dtype=float)[0]
    aTrough = np.zeros((1, nWave), dtype=float)[0]
    tCrest = np.zeros((1, nWave), dtype=float)[0]
    tTrough = np.zeros((1, nWave), dtype=float)[0]

    # --- Do a loop over all waves
    for iWave in np.arange(0, nWave):
        # --- Determine initial and end time of wave, and corresponding
        #     positions in time-array
        tIni = tCross[iWave]  # Initial time
        tEnd = tCross[iWave + 1]  # End time
        iIni = np.where(t >= tIni)[0][0]
        iEnd = np.where(t <= tEnd)[0][-1]

        # --- Find position where maximum and minimum occurs, for the
        #     individual wave
        #     Argument 'first' is included, to account for the possible
        #     situation of two extrema with the same function
        #     value in the given wave
        tIwave = t[iIni : iEnd + 1]
        xIwave = x[iIni : iEnd + 1]
        iMax = np.where(xIwave == max(xIwave))[0][0]
        iMin = np.where(xIwave == min(xIwave))[0][0]

        # --- Fill the output arrays
        tWave[iWave] = tEnd - tIni
        aCrest[iWave] = xIwave[iMax]
        aTrough[iWave] = xIwave[iMin]
        tCrest[iWave] = tIwave[iMax]
        tTrough[iWave] = tIwave[iMin]
        hWave[iWave] = aCrest[iWave] - aTrough[iWave]

    return hWave, tWave, aCrest, aTrough, tCrest, tTrough


def test_doctstrings() -> None:
    import doctest

    doctest.testmod()


if __name__ == "__main__":
    test_doctstrings()<|MERGE_RESOLUTION|>--- conflicted
+++ resolved
@@ -400,12 +400,8 @@
     return hExcPerc
 
 
-<<<<<<< HEAD
 # ? Why oh why do we need to implement this ourselves???
-def determine_mean(qWave=None):
-=======
 def determine_mean(qWave=None) -> float | Any:
->>>>>>> ab150960
     """
     DETERMINE_MEAN  Determines mean of quantity
     (WAVELAB: determinemean)
