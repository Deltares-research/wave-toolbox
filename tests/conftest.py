import numpy as np
import pytest

from deltares_wave_toolbox.cores.core_wavefunctions import create_spectrum_jonswap


@pytest.fixture(scope="package")
<<<<<<< HEAD
def Hm0():
=======
def Hm0() -> float:
    """Hm0 value to be used in tests."""

>>>>>>> ab150960
    Hm0 = 2.0
    return Hm0


@pytest.fixture(scope="package")
<<<<<<< HEAD
def Tp():
    Tp = 10.0
=======
def Tp() -> float:
    """Hm0 value to be used in tests."""

    Tp = 10.0

>>>>>>> ab150960
    return Tp


@pytest.fixture(scope="package")
<<<<<<< HEAD
def wave_spectrum(Hm0, Tp):
=======
def wave_spectrum(Hm0: float, Tp: float):
    """Generate wave spectrum to be used in tests."""

    # create JONSWAP Spectrum
>>>>>>> ab150960
    ff = np.linspace(0.01, 2, 1000)
    spectrum = create_spectrum_jonswap(f=ff, fp=1 / Tp, hm0=Hm0)
    return spectrum


@pytest.fixture(scope="package")
def wave_timeseries(wave_spectrum):
    timeseries = wave_spectrum.create_series(10, 3600, 0.1)
    return timeseries<|MERGE_RESOLUTION|>--- conflicted
+++ resolved
@@ -5,40 +5,20 @@
 
 
 @pytest.fixture(scope="package")
-<<<<<<< HEAD
+
 def Hm0():
-=======
-def Hm0() -> float:
-    """Hm0 value to be used in tests."""
-
->>>>>>> ab150960
     Hm0 = 2.0
     return Hm0
 
 
 @pytest.fixture(scope="package")
-<<<<<<< HEAD
 def Tp():
     Tp = 10.0
-=======
-def Tp() -> float:
-    """Hm0 value to be used in tests."""
-
-    Tp = 10.0
-
->>>>>>> ab150960
     return Tp
 
 
 @pytest.fixture(scope="package")
-<<<<<<< HEAD
 def wave_spectrum(Hm0, Tp):
-=======
-def wave_spectrum(Hm0: float, Tp: float):
-    """Generate wave spectrum to be used in tests."""
-
-    # create JONSWAP Spectrum
->>>>>>> ab150960
     ff = np.linspace(0.01, 2, 1000)
     spectrum = create_spectrum_jonswap(f=ff, fp=1 / Tp, hm0=Hm0)
     return spectrum
